sudo: false
language: rust
cache: cargo

matrix:
  include:
    - rust: stable
      env: RUST_VERSION=stable

    - rust: beta
      env: RUST_VERSION=beta

    - rust: nightly
      env: RUST_VERSION=nightly

before_install:
  - mkdir -p /tmp/redis
  - curl http://download.redis.io/releases/redis-3.2.9.tar.gz | tar --strip-components 1 -C /tmp/redis -zx
  - make -C /tmp/redis -j 2
  - make -C /tmp/redis PREFIX=/tmp/redis install

script:
<<<<<<< HEAD
  - PATH=/tmp/redis/bin:$PATH make test
=======
  - make test
  - cargo check --benches
  - |
    [ "$RUST_VERSION" = "nightly" ] && exit 0 # Don't cargo-fmt on nightly
    rustup component add rustfmt
    cargo fmt --all -- --check
>>>>>>> 9d0993e6

notifications:
  email: false
  irc:
    channels:
      - "chat.freenode.net#pocoo"
    on_success: change
    on_failure: always
    use_notice: true
    skip_join: true<|MERGE_RESOLUTION|>--- conflicted
+++ resolved
@@ -20,16 +20,12 @@
   - make -C /tmp/redis PREFIX=/tmp/redis install
 
 script:
-<<<<<<< HEAD
   - PATH=/tmp/redis/bin:$PATH make test
-=======
-  - make test
   - cargo check --benches
   - |
     [ "$RUST_VERSION" = "nightly" ] && exit 0 # Don't cargo-fmt on nightly
     rustup component add rustfmt
     cargo fmt --all -- --check
->>>>>>> 9d0993e6
 
 notifications:
   email: false
